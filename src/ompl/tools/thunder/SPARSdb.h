/*********************************************************************
* Software License Agreement (BSD License)
*
*  Copyright (c) 2013, Rutgers the State University of New Jersey, New Brunswick
*  All Rights Reserved.
*
*  Redistribution and use in source and binary forms, with or without
*  modification, are permitted provided that the following conditions
*  are met:
*
*   * Redistributions of source code must retain the above copyright
*     notice, this list of conditions and the following disclaimer.
*   * Redistributions in binary form must reproduce the above
*     copyright notice, this list of conditions and the following
*     disclaimer in the documentation and/or other materials provided
*     with the distribution.
*   * Neither the name of Rutgers University nor the names of its
*     contributors may be used to endorse or promote products derived
*     from this software without specific prior written permission.
*
*  THIS SOFTWARE IS PROVIDED BY THE COPYRIGHT HOLDERS AND CONTRIBUTORS
*  "AS IS" AND ANY EXPRESS OR IMPLIED WARRANTIES, INCLUDING, BUT NOT
*  LIMITED TO, THE IMPLIED WARRANTIES OF MERCHANTABILITY AND FITNESS
*  FOR A PARTICULAR PURPOSE ARE DISCLAIMED. IN NO EVENT SHALL THE
*  COPYRIGHT OWNER OR CONTRIBUTORS BE LIABLE FOR ANY DIRECT, INDIRECT,
*  INCIDENTAL, SPECIAL, EXEMPLARY, OR CONSEQUENTIAL DAMAGES (INCLUDING,
*  BUT NOT LIMITED TO, PROCUREMENT OF SUBSTITUTE GOODS OR SERVICES;
*  LOSS OF USE, DATA, OR PROFITS; OR BUSINESS INTERRUPTION) HOWEVER
*  CAUSED AND ON ANY THEORY OF LIABILITY, WHETHER IN CONTRACT, STRICT
*  LIABILITY, OR TORT (INCLUDING NEGLIGENCE OR OTHERWISE) ARISING IN
*  ANY WAY OUT OF THE USE OF THIS SOFTWARE, EVEN IF ADVISED OF THE
*  POSSIBILITY OF SUCH DAMAGE.
*********************************************************************/

/* Author: Andrew Dobson, Dave Coleman */

#ifndef OMPL_TOOLS_THUNDER_SPARS_DB_
#define OMPL_TOOLS_THUNDER_SPARS_DB_

#include "ompl/geometric/planners/PlannerIncludes.h"
#include "ompl/datastructures/NearestNeighbors.h"
#include "ompl/geometric/PathSimplifier.h"
#include "ompl/util/Time.h"
#include "ompl/util/Hash.h"

#include <boost/range/adaptor/map.hpp>
#include <unordered_map>
#include <boost/graph/graph_traits.hpp>
#include <boost/graph/adjacency_list.hpp>
#include <boost/graph/filtered_graph.hpp>
#include <boost/graph/graph_utility.hpp>
#include <boost/graph/astar_search.hpp>
#include <boost/graph/connected_components.hpp>
#include <boost/property_map/property_map.hpp>
#include <boost/pending/disjoint_sets.hpp>
#include <functional>
#include <thread>
#include <iostream>
#include <fstream>
#include <utility>
#include <vector>
#include <map>

namespace ompl
{

    namespace geometric
    {

        /**
           @anchor gSPARSdb
           @par Short description
           SPARSdb is a variant of the SPARS algorithm which removes the
           dependency on having the dense graph, D.  It works through similar
           mechanics, but uses a different approach to identifying interfaces
           and computing shortest paths through said interfaces.

           This version has been modified for use with Thunder

           @par External documentation
           A. Dobson, K. Bekris,
           Improving Sparse Roadmap Spanners,
           <em>IEEE International Conference on Robotics and Automation (ICRA)</em> May 2013.
           <a href="http://www.cs.rutgers.edu/~kb572/pubs/spars2.pdf">[PDF]</a>
        */

        /** \brief <b> SPArse Roadmap Spanner Version 2.0 </b> */
        class SPARSdb : public base::Planner
        {
        public:

            /** \brief Enumeration which specifies the reason a guard is added to the spanner. */
            enum GuardType
            {
                START,
                GOAL,
                COVERAGE,
                CONNECTIVITY,
                INTERFACE,
                QUALITY,
            };

            ////////////////////////////////////////////////////////////////////////////////////////
            // BOOST GRAPH DETAILS
            ////////////////////////////////////////////////////////////////////////////////////////

            /** \brief The type used internally for representing vertex IDs */
            typedef unsigned long int VertexIndexType;

            /** \brief Pair of vertices which support an interface. */
            typedef std::pair< VertexIndexType, VertexIndexType > VertexPair;

            ////////////////////////////////////////////////////////////////////////////////////////
            /** \brief Interface information storage class, which does bookkeeping for criterion four. */
            struct InterfaceData
            {
                /** \brief States which lie inside the visibility region of a vertex and support an interface. */
                base::State *pointA_;
                base::State *pointB_;

                /** \brief States which lie just outside the visibility region of a vertex and support an interface. */
                base::State *sigmaA_;
                base::State *sigmaB_;

                /** \brief Last known distance between the two interfaces supported by points_ and sigmas. */
                double       last_distance_;

                /** \brief Constructor */
                InterfaceData() :
<<<<<<< HEAD
                    pointA_(NULL),
                    pointB_(NULL),
                    sigmaA_(NULL),
                    sigmaB_(NULL),
                    last_distance_(std::numeric_limits<double>::infinity())
=======
                    pointA_(nullptr),
                    pointB_(nullptr),
                    sigmaA_(nullptr),
                    sigmaB_(nullptr),
                    d_(std::numeric_limits<double>::infinity())
>>>>>>> c1bceb66
                {
                }

                /** \brief Clears the given interface data. */
                void clear(const base::SpaceInformationPtr& si)
                {
                    if (pointA_)
                    {
                        si->freeState(pointA_);
                        pointA_ = nullptr;
                    }
                    if (pointB_)
                    {
                        si->freeState(pointB_);
                        pointB_ = nullptr;
                    }
                    if (sigmaA_)
                    {
                        si->freeState(sigmaA_);
                        sigmaA_ = nullptr;
                    }
                    if (sigmaB_)
                    {
                        si->freeState(sigmaB_);
                        sigmaB_ = nullptr;
                    }
                    last_distance_ = std::numeric_limits<double>::infinity();
                }

                /** \brief Sets information for the first interface (i.e. interface with smaller index vertex). */
                void setFirst(const base::State *p, const base::State *s, const base::SpaceInformationPtr& si)
                {
                    if (pointA_)
                        si->copyState(pointA_, p);
                    else
                        pointA_ = si->cloneState(p);
                    if (sigmaA_)
                        si->copyState(sigmaA_, s);
                    else
                        sigmaA_ = si->cloneState(s);
                    if (pointB_)
                        last_distance_ = si->distance(pointA_, pointB_);
                }

                /** \brief Sets information for the second interface (i.e. interface with larger index vertex). */
                void setSecond(const base::State *p, const base::State *s, const base::SpaceInformationPtr& si)
                {
                    if (pointB_)
                        si->copyState(pointB_, p);
                    else
                        pointB_ = si->cloneState(p);
                    if (sigmaB_)
                        si->copyState(sigmaB_, s);
                    else
                        sigmaB_ = si->cloneState(s);
                    if (pointA_)
                        last_distance_ = si->distance(pointA_, pointB_);
                }
            };

            /** \brief the hash which maps pairs of neighbor points to pairs of states */
            typedef std::unordered_map<VertexPair, InterfaceData> InterfaceHash;

            ////////////////////////////////////////////////////////////////////////////////////////
            // The InterfaceHash structure is wrapped inside of this struct due to a compilation error on
            // GCC 4.6 with Boost 1.48.  An implicit assignment operator overload does not compile with these
            // components, so an explicit overload is given here.
            // Remove this struct when the minimum Boost requirement is > v1.48.
            struct InterfaceHashStruct
            {
                InterfaceHashStruct& operator=(const InterfaceHashStruct &rhs) { interfaceHash = rhs.interfaceHash; return *this; }
                InterfaceHash interfaceHash;
            };

            ////////////////////////////////////////////////////////////////////////////////////////
            // Vertex properties

            struct vertex_state_t {
                typedef boost::vertex_property_tag kind;
            };

            struct vertex_color_t {
                typedef boost::vertex_property_tag kind;
            };

            struct vertex_interface_data_t {
                typedef boost::vertex_property_tag kind;
            };

            ////////////////////////////////////////////////////////////////////////////////////////
            // Edge properties

            struct edge_collision_state_t {
                typedef boost::edge_property_tag kind;
            };

            /** \brief Possible collision states of an edge */
            enum EdgeCollisionState
            {
                NOT_CHECKED,
                IN_COLLISION,
                FREE
            };

            /** \brief Struct for passing around partially solved solutions */
            struct CandidateSolution
            {
                bool isApproximate_;
                base::PathPtr path_;
                // Edge 0 is edge from vertex 0 to vertex 1. Thus, there is n-1 edges for n vertices
                std::vector<EdgeCollisionState> edgeCollisionStatus_;
                // TODO save the collision state of the vertexes also?

                std::size_t getStateCount()
                {
                    return static_cast<ompl::geometric::PathGeometric&>(*path_).getStateCount();
                }

                ompl::geometric::PathGeometric& getGeometricPath()
                {
                    return static_cast<ompl::geometric::PathGeometric&>(*path_);
                }
            };

            ////////////////////////////////////////////////////////////////////////////////////////
            /**
             @brief The underlying roadmap graph.

             @par Any BGL graph representation could be used here. Because we
             expect the roadmap to be sparse (m<n^2), an adjacency_list is more
             appropriate than an adjacency_matrix. Edges are undirected.

             *Properties of vertices*
             - vertex_state_t: an ompl::base::State* is required for OMPL
             - vertex_predecessor_t: The incremental connected components algorithm requires it
             - vertex_rank_t: The incremental connected components algorithm requires it
             - vertex_color_t - TODO
             - vertex_interface_data_t - needed by SPARS2 for maintainings its sparse properties

             Note: If boost::vecS is not used for vertex storage, then there must also
             be a boost:vertex_index_t property manually added.

             *Properties of edges*
             - edge_weight_t - cost/distance between two vertices
             - edge_collision_state_t - used for lazy collision checking, determines if an edge has been checked
                  already for collision. 0 = not checked/unknown, 1 = in collision, 2 = free
             */

            /** Wrapper for the vertex's multiple as its property. */
            typedef boost::property < vertex_state_t, base::State*,
                    boost::property < boost::vertex_predecessor_t, VertexIndexType,
                    boost::property < boost::vertex_rank_t, VertexIndexType,
                    boost::property < vertex_color_t, GuardType,
                    boost::property < vertex_interface_data_t, InterfaceHashStruct > > > > > VertexProperties;

            /** Wrapper for the double assigned to an edge as its weight property. */
            typedef boost::property < boost::edge_weight_t, double,
                    boost::property < edge_collision_state_t, int > > EdgeProperties;

            /** The underlying boost graph type (undirected weighted-edge adjacency list with above properties). */
            typedef boost::adjacency_list <
                boost::vecS, // store in std::vector
                boost::vecS, // store in std::vector
                boost::undirectedS,
                VertexProperties,
                EdgeProperties
            > Graph;

            /** \brief Vertex in Graph */
            typedef boost::graph_traits<Graph>::vertex_descriptor Vertex;

            /** \brief Edge in Graph */
            typedef boost::graph_traits<Graph>::edge_descriptor   Edge;

            ////////////////////////////////////////////////////////////////////////////////////////
            // Typedefs for property maps

            /** \brief Access map that stores the lazy collision checking status of each edge */
            typedef boost::property_map<Graph, edge_collision_state_t>::type EdgeCollisionStateMap;

            ////////////////////////////////////////////////////////////////////////////////////////
            /**
             * Used to artifically supress edges during A* search.
             * @implements ReadablePropertyMapConcept
             */
            class edgeWeightMap
            {
            private:

                const Graph &g_;                         // Graph used
                const EdgeCollisionStateMap &collisionStates_;

            public:

                /** Map key type. */
                typedef Edge key_type;
                /** Map value type. */
                typedef double value_type;
                /** Map auxiliary value type. */
                typedef double &reference;
                /** Map type. */
                typedef boost::readable_property_map_tag category;

                /**
                 * Construct map for certain constraints.
                 * @param graph         Graph to use
                 */
                edgeWeightMap (const Graph &graph, const EdgeCollisionStateMap &collisionStates);

                /**
                 * Get the weight of an edge.
                 * @param e     the edge
                 * @return infinity if \a e lies in a forbidden neighborhood; actual weight of \a e otherwise
                 */
                double get (Edge e) const;

            };

            ////////////////////////////////////////////////////////////////////////////////////////
            /**
             * Thrown to stop the A* search when finished.
             */
            class foundGoalException
            {
            };

            ////////////////////////////////////////////////////////////////////////////////////////
            /**
             * Vertex visitor to check if A* search is finished.
             * @implements AStarVisitorConcept
             */
            class CustomVisitor : public boost::default_astar_visitor
            {
            private:

                Vertex goal;    // Goal Vertex of the search

            public:

                /**
                 * Construct a visitor for a given search.
                 * @param goal  goal vertex of the search
                 */
                CustomVisitor (Vertex goal);

                /**
                 * Check if we have arrived at the goal.
                 * @param u current vertex
                 * @param g graph we are searching on
                 * @throw foundGoalException if \a u is the goal
                 */
                void examine_vertex(Vertex u, const Graph &g) const;
            };

            ////////////////////////////////////////////////////////////////////////////////////////
            // SPARS MEMBER FUNCTIONS
            ////////////////////////////////////////////////////////////////////////////////////////

            /** \brief Constructor */
            SPARSdb(const base::SpaceInformationPtr &si);

            /** \brief Destructor */
            virtual ~SPARSdb();

            virtual void setProblemDefinition(const base::ProblemDefinitionPtr &pdef);

            /** \brief Sets the stretch factor */
            void setStretchFactor(double t)
            {
                stretchFactor_ = t;
            }

            /** \brief Sets vertex visibility range as a fraction of max. extent. */
            void setSparseDeltaFraction( double D )
            {
                sparseDeltaFraction_ = D;
                if (sparseDelta_ > 0.0) // setup was previously called
                    sparseDelta_ = D * si_->getMaximumExtent();
            }

            /** \brief Sets interface support tolerance as a fraction of max. extent. */
            void setDenseDeltaFraction( double d )
            {
                denseDeltaFraction_ = d;
                if (denseDelta_ > 0.0) // setup was previously called
                    denseDelta_ = d * si_->getMaximumExtent();
            }

            /** \brief Sets the maximum failures until termination */
            void setMaxFailures( unsigned int m )
            {
                maxFailures_ = m;
            }

            /** \brief Retrieve the maximum consecutive failure limit. */
            unsigned int getMaxFailures( ) const
            {
                return maxFailures_;
            }

            /** \brief Retrieve the dense graph interface support delta. */
            double getDenseDeltaFraction( ) const
            {
                return denseDeltaFraction_;
            }

            /** \brief Retrieve the sparse graph visibility range delta. */
            double getSparseDeltaFraction( ) const
            {
                return sparseDeltaFraction_;
            }

            /** \brief Retrieve the spanner's set stretch factor. */
            double getStretchFactor( ) const
            {
                return stretchFactor_;
            }

            bool getGuardSpacingFactor(const double pathLength, double &numGuards, double &spacingFactor);

            /**
             * \brief Calculate the distance that should be used in inserting nodes into the db
             * \param path length - from the trajectory
             * \param num guards - the output result
             * \param spacing factor - what fraction of the sparsedelta should be used in placing guards
             * \return
             */
            bool getGuardSpacingFactor(const double pathLength, int &numGuards, double &spacingFactor);

            bool addPathToRoadmap(const base::PlannerTerminationCondition &ptc,
                                  ompl::geometric::PathGeometric& solutionPath);

            bool checkStartGoalConnection(ompl::geometric::PathGeometric& solutionPath);

            bool addStateToRoadmap(const base::PlannerTerminationCondition &ptc, base::State *newState);

            /** \brief Function that can solve the motion planning
                problem. This function can be called multiple times on
                the same problem, without calling clear() in
                between. This allows the planner to continue work for
                more time on an unsolved problem, for example. Start
                and goal states from the currently specified
                ProblemDefinition are cached. This means that between
                calls to solve(), input states are only added, not
                removed. When using PRM as a multi-query planner, the
                input states should be however cleared, without
                clearing the roadmap itself. This can be done using
                the clearQuery() function. */
            virtual base::PlannerStatus solve(const base::PlannerTerminationCondition &ptc);

            /** \brief Clear the query previously loaded from the ProblemDefinition.
                Subsequent calls to solve() will reuse the previously computed roadmap,
                but will clear the set of input states constructed by the previous call to solve().
                This enables multi-query functionality for PRM. */
            void clearQuery();

            virtual void clear();

            /** \brief Set a different nearest neighbors datastructure */
            template<template<typename T> class NN>
            void setNearestNeighbors()
            {
                nn_.reset(new NN< Vertex >());
                if (isSetup())
                    setup();
            }

            /**
             * \brief Search the roadmap for the best path close to the given start and goal states that is valid
             * \param nearestK - unused
             * \param start
             * \param goal
             * \param geometricSolution - the resulting path
             * \return
             */
            bool getSimilarPaths(int nearestK, const base::State* start, const base::State* goal,
                                 CandidateSolution &candidateSolution,
                                 const base::PlannerTerminationCondition &ptc);

            virtual void setup();

            /** \brief Retrieve the computed roadmap. */
            const Graph& getRoadmap() const
            {
                return g_;
            }

            /** \brief Get the number of vertices in the sparse roadmap. */
            unsigned int getNumVertices() const
            {
                return boost::num_vertices(g_);
            }

            /** \brief Get the number of edges in the sparse roadmap. */
            unsigned int getNumEdges() const
            {
                return boost::num_edges(g_);
            }

            /** \brief Get the number of disjoint sets in the sparse roadmap. */
            unsigned int getNumConnectedComponents() const
            {
                // Make sure graph is populated
                if (!getNumVertices())
                    return 0;

                std::vector<int> components(boost::num_vertices(g_));

                // it always overcounts by 1, i think because it is missing vertex 0 which is the new state insertion component
                return boost::connected_components(g_, &components[0]) - 1;
            }

            /** \brief Get the number of times a path was inserted into the database and it failed to have connectivity */
            unsigned int getNumPathInsertionFailed() const
            {
                return numPathInsertionFailures_;
            }

            /** \brief description */
            unsigned int getNumConsecutiveFailures() const
            {
                return consecutiveFailures_;
            }

            /** \brief Get the number of iterations the algorithm performed */
            long unsigned int getIterations() const
            {
                return iterations_;
            }

            /**
             * \brief Convert astar results to correctly ordered path
             * \param vertexPath - in reverse
             * \param start - actual start that is probably not included in new path
             * \param goal - actual goal that is probably not included in new path
             * \param path - returned solution
             * \param disableCollisionWarning - if the func should ignore edges that are not checked
             * \return true on success
             */
            bool convertVertexPathToStatePath(std::vector<Vertex> &vertexPath,
                                              const base::State* actualStart,
                                              const base::State* actualGoal,
                                              CandidateSolution &candidateSolution,
                                              bool disableCollisionWarning = false);

            virtual void getPlannerData(base::PlannerData &data) const;

            /**
             * \brief Set the sparse graph from file
             * \param a pre-built graph
             */
            void setPlannerData(const base::PlannerData &data);

            /** \brief Returns whether we have reached the iteration failures limit, maxFailures_ */
            bool reachedFailureLimit () const;

            /** \brief Print debug information about planner */
            void printDebug(std::ostream &out = std::cout) const;

            /** \brief Clear all past edge state information about in collision or not */
            void clearEdgeCollisionStates();

        protected:

            /** \brief Free all the memory allocated by the planner */
            void freeMemory();

            /** \brief Check that the query vertex is initialized (used for internal nearest neighbor searches) */
            void checkQueryStateInitialization();

            /** \brief Checks to see if the sample needs to be added to ensure coverage of the space */
            bool checkAddCoverage(const base::State *qNew, std::vector<Vertex> &visibleNeighborhood);

            /** \brief Checks to see if the sample needs to be added to ensure connectivity */
            bool checkAddConnectivity(const base::State *qNew, std::vector<Vertex> &visibleNeighborhood);

            /** \brief Checks to see if the current sample reveals the existence of an interface, and if so, tries to bridge it. */
            bool checkAddInterface(const base::State *qNew, std::vector<Vertex> &graphNeighborhood,
                                   std::vector<Vertex> &visibleNeighborhood);

            /** \brief Checks vertex v for short paths through its region and adds when appropriate. */
            bool checkAddPath( Vertex v );

            /** \brief A reset function for resetting the failures count */
            void resetFailures();

            /** \brief Finds visible nodes in the graph near state */
            void findGraphNeighbors(base::State *state, std::vector<Vertex> &graphNeighborhood,
                                    std::vector<Vertex> &visibleNeighborhood);

            /**
             * \brief Finds nodes in the graph near state NOTE: note tested for visibility
             * \param state - vertex to find neighbors around
             * \param result
             * \return false is no neighbors found
             */
            bool findGraphNeighbors(const base::State *state, std::vector<Vertex> &graphNeighborhood);

            /** \brief Approaches the graph from a given vertex */
            void approachGraph( Vertex v );

            /** \brief Finds the representative of the input state, st  */
            Vertex findGraphRepresentative(base::State *st);

            /** \brief Finds representatives of samples near qNew_ which are not his representative */
            void findCloseRepresentatives(base::State *workState, const base::State *qNew, Vertex qRep,
                                          std::map<Vertex, base::State*> &closeRepresentatives,
                                          const base::PlannerTerminationCondition &ptc);

            /** \brief High-level method which updates pair point information for repV_ with neighbor r */
            void updatePairPoints(Vertex rep, const base::State *q, Vertex r, const base::State *s);

            /** \brief Computes all nodes which qualify as a candidate v" for v and vp */
            void computeVPP(Vertex v, Vertex vp, std::vector<Vertex> &VPPs);

            /** \brief Computes all nodes which qualify as a candidate x for v, v', and v" */
            void computeX(Vertex v, Vertex vp, Vertex vpp, std::vector<Vertex> &Xs);

            /** \brief Rectifies indexing order for accessing the vertex data */
            VertexPair index( Vertex vp, Vertex vpp );

            /** \brief Retrieves the Vertex data associated with v,vp,vpp */
            InterfaceData& getData( Vertex v, Vertex vp, Vertex vpp );

            /** \brief Performs distance checking for the candidate new state, q against the current information */
            void distanceCheck(Vertex rep, const base::State *q, Vertex r, const base::State *s, Vertex rp);

            /** \brief When a new guard is added at state st, finds all guards who must abandon their interface information and deletes that information */
            void abandonLists(base::State *st);

            /** \brief Construct a guard for a given state (\e state) and store it in the nearest neighbors data structure */
            Vertex addGuard(base::State *state, GuardType type);

            /** \brief Connect two guards in the roadmap */
            void connectGuards( Vertex v1, Vertex v2 );

            /** \brief Check if there exists a solution, i.e., there exists a pair of milestones such that the first is in \e start and the second is in \e goal, and the two milestones are in the same connected component. If a solution is found, the path is saved. */
            bool getPaths(const std::vector<Vertex> &candidateStarts,
                          const std::vector<Vertex> &candidateGoals,
                          const base::State* actualStart,
                          const base::State* actualGoal,
                          CandidateSolution &candidateSolution,
                          const base::PlannerTerminationCondition &ptc);

            /**
             * \brief Repeatidly search through graph for connection then check for collisions then repeat
             * \return true if a valid path is found
             */
            bool lazyCollisionSearch(const Vertex &start,
                                     const Vertex &goal,
                                     const base::State* actualStart,
                                     const base::State* actualGoal,
                                     CandidateSolution &candidateSolution,
                                     const base::PlannerTerminationCondition &ptc);

            /** \brief Check recalled path for collision and disable as needed */
            bool lazyCollisionCheck(std::vector<Vertex> &vertexPath, const base::PlannerTerminationCondition &ptc);

            /** Thread that checks for solution */
            void checkForSolution(const base::PlannerTerminationCondition &ptc, base::PathPtr &solution);

            /** \brief Given two milestones from the same connected component, construct a path connecting them and set it as the solution
             *  \param start
             *  \param goal
             *  \param vertexPath
             *  \return true if candidate solution found
             */
            bool constructSolution(const Vertex start, const Vertex goal,
                                   std::vector<Vertex> &vertexPath) const;

            /** \brief Check if two milestones (\e m1 and \e m2) are part of the same connected component. This is not a const function since we use incremental connected components from boost */
            bool sameComponent(Vertex m1, Vertex m2);

            /** \brief Compute distance between two milestones (this is simply distance between the states of the milestones) */
            double distanceFunction(const Vertex a, const Vertex b) const;

            /** \brief Sampler user for generating valid samples in the state space */
            base::ValidStateSamplerPtr                                          sampler_;

            /** \brief Nearest neighbors data structure */
            std::shared_ptr< NearestNeighbors<Vertex> >                       nn_;

            /** \brief Connectivity graph */
            Graph                                                               g_;

            /** \brief Array of start milestones */
            std::vector<Vertex>                                                 startM_;

            /** \brief Array of goal milestones */
            std::vector<Vertex>                                                 goalM_;

            /** \brief Vertex for performing nearest neighbor queries. */
            Vertex                                                              queryVertex_;

            /** \brief Stretch Factor as per graph spanner literature (multiplicative bound on path quality) */
            double                                                              stretchFactor_;

            /** \brief Maximum visibility range for nodes in the graph as a fraction of maximum extent. */
            double                                                              sparseDeltaFraction_;

            /** \brief Maximum range for allowing two samples to support an interface as a fraction of maximum extent. */
            double                                                              denseDeltaFraction_;

            /** \brief The number of consecutive failures to add to the graph before termination */
            unsigned int                                                        maxFailures_;

            /** \brief Track how many solutions fail to have connectivity at end */
            unsigned int                                                        numPathInsertionFailures_;

            /** \brief Number of sample points to use when trying to detect interfaces. */
            unsigned int                                                        nearSamplePoints_;

            /** \brief A path simplifier used to simplify dense paths added to the graph */
            PathSimplifierPtr                                                   psimp_;

            /** \brief Access to the weights of each Edge */
            boost::property_map<Graph, boost::edge_weight_t>::type              edgeWeightProperty_; // TODO: this is not used?

            /** \brief Access to the collision checking state of each Edge */
            EdgeCollisionStateMap                                               edgeCollisionStateProperty_;

            /** \brief Access to the internal base::state at each Vertex */
            boost::property_map<Graph, vertex_state_t>::type                    stateProperty_;

            /** \brief Access to the colors for the vertices */
            boost::property_map<Graph, vertex_color_t>::type                    colorProperty_;

            /** \brief Access to the interface pair information for the vertices */
            boost::property_map<Graph, vertex_interface_data_t>::type           interfaceDataProperty_;

            /** \brief Data structure that maintains the connected components */
            boost::disjoint_sets<
                boost::property_map<Graph, boost::vertex_rank_t>::type,
                boost::property_map<Graph, boost::vertex_predecessor_t>::type >
                                                                                disjointSets_;
            /** \brief Random number generator */
            RNG                                                                 rng_;

            /** \brief A flag indicating that a solution has been added during solve() */
            bool                                                                addedSolution_;

            /** \brief A counter for the number of consecutive failed iterations of the algorithm */
            unsigned int                                                        consecutiveFailures_;

            /** \brief A counter for the number of iterations of the algorithm */
            long unsigned int                                                   iterations_;

            /** \brief Maximum visibility range for nodes in the graph */
            double                                                              sparseDelta_;

            /** \brief Maximum range for allowing two samples to support an interface */
            double                                                              denseDelta_;

            /** \brief Used by getSimilarPaths */
            std::vector<Vertex>                                                 startVertexCandidateNeighbors_;
            std::vector<Vertex>                                                 goalVertexCandidateNeighbors_;

            /** \brief Option to enable debugging output */
            bool                                                                verbose_;
      };

    }
}

#endif<|MERGE_RESOLUTION|>--- conflicted
+++ resolved
@@ -127,19 +127,11 @@
 
                 /** \brief Constructor */
                 InterfaceData() :
-<<<<<<< HEAD
-                    pointA_(NULL),
-                    pointB_(NULL),
-                    sigmaA_(NULL),
-                    sigmaB_(NULL),
-                    last_distance_(std::numeric_limits<double>::infinity())
-=======
                     pointA_(nullptr),
                     pointB_(nullptr),
                     sigmaA_(nullptr),
                     sigmaB_(nullptr),
-                    d_(std::numeric_limits<double>::infinity())
->>>>>>> c1bceb66
+                    last_distance_(std::numeric_limits<double>::infinity())
                 {
                 }
 
