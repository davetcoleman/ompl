--- conflicted
+++ resolved
@@ -118,7 +118,6 @@
                 return copy;
             }
 
-<<<<<<< HEAD
             const std::string& getTopSolutionPlannerName(void)
             {
                 boost::mutex::scoped_lock slock(lock_);
@@ -128,10 +127,7 @@
                     return std::string("");
             }
 
-            std::size_t getSolutionCount(void)
-=======
             std::size_t getSolutionCount()
->>>>>>> 02de8b3c
             {
                 boost::mutex::scoped_lock slock(lock_);
                 std::size_t result = solutions_.size();
