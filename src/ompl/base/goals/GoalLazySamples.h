--- conflicted
+++ resolved
@@ -77,11 +77,7 @@
             /** \brief When new samples are generated and added to the
                 list of possible samples, a callback can be
                 called. This type specifies the signature of that callback */
-<<<<<<< HEAD
-            typedef boost::function<void(const base::State*)> NewStateFn;
-=======
             typedef std::function<void(const base::State*)> NewStateCallbackFn;
->>>>>>> c1bceb66
 
             /** \brief Create a goal region that can be sampled in a
                 lazy fashion. A function (\e samplerFunc) that
@@ -148,7 +144,7 @@
 
             /** \brief Set the callback function to be called when a new state is added to the list of possible samples. This function
                 is not required to be thread safe, as calls are made one at a time. */
-            void setNewState(const NewStateFn &callback);
+            void setNewStateCallback(const NewStateCallbackFn &callback);
 
             /** \brief Add a state \e st if it further away that \e minDistance from previously added states. Return true if the state was added. */
             bool addStateIfDifferent(const State *st, double minDistance);
@@ -187,7 +183,7 @@
             double                         minDist_;
 
             /** \brief If defined, this function is called when a new state is added to the list of possible samples */
-            NewStateFn             callback_;
+            NewStateCallbackFn             callback_;
         };
 
     }
