--- conflicted
+++ resolved
@@ -443,15 +443,7 @@
         pdef_->addSolutionPath(psol);
     }
 
-<<<<<<< HEAD
-    // Debugging
-    visualizeCallback();
-
-    // Return true if any solution was found.
-    return sol ? (addedNewSolution() ? base::PlannerStatus::EXACT_SOLUTION : base::PlannerStatus::APPROXIMATE_SOLUTION) : base::PlannerStatus::TIMEOUT;
-=======
     return sol ? base::PlannerStatus::EXACT_SOLUTION : base::PlannerStatus::TIMEOUT;
->>>>>>> 770a60bf
 }
 
 void ompl::geometric::PRM::constructRoadmap(const base::PlannerTerminationCondition &ptc)
@@ -482,8 +474,10 @@
     si_->freeStates(xstates);
 }
 
-ompl::geometric::PRM::Vertex ompl::geometric::PRM::addVertex(base::State *state)
-{
+ompl::geometric::PRM::Vertex ompl::geometric::PRM::addMilestone(base::State *state)
+{
+    boost::mutex::scoped_lock _(graphMutex_);
+
     Vertex m = boost::add_vertex(g_);
     stateProperty_[m] = state;
     totalConnectionAttemptsProperty_[m] = 1;
@@ -492,28 +486,6 @@
     // Initialize to its own (dis)connected component.
     disjointSets_.make_set(m);
 
-<<<<<<< HEAD
-    nn_->add(m);
-
-    return m;
-}
-
-void ompl::geometric::PRM::addEdge(Vertex m, Vertex n, const base::Cost weight)
-{
-    const unsigned int id = maxEdgeID_++;
-    const Graph::edge_property_type properties(weight, id);
-    boost::add_edge(m, n, properties, g_);
-    uniteComponents(n, m);
-}
-
-ompl::geometric::PRM::Vertex ompl::geometric::PRM::addMilestone(base::State *state)
-{
-    boost::mutex::scoped_lock _(graphMutex_);
-
-    Vertex m = addVertex(state);
- 
-=======
->>>>>>> 770a60bf
     // Which milestones will we attempt to connect to?
     const std::vector<Vertex>& neighbors = connectionStrategy_(m);
 
@@ -526,15 +498,10 @@
             {
                 successfulConnectionAttemptsProperty_[m]++;
                 successfulConnectionAttemptsProperty_[n]++;
-<<<<<<< HEAD
-                const base::Cost weight = opt_->motionCost(stateProperty_[m], stateProperty_[n]);
-                addEdge(m, n, weight);
-=======
                 const base::Cost weight = opt_->motionCost(stateProperty_[n], stateProperty_[m]);
                 const Graph::edge_property_type properties(weight);
                 boost::add_edge(n, m, properties, g_);
                 uniteComponents(n, m);
->>>>>>> 770a60bf
             }
         }
 
@@ -618,52 +585,6 @@
     data.properties["iterations INTEGER"] = boost::lexical_cast<std::string>(iterations_);
 }
 
-void ompl::geometric::PRM::setPlannerData(const base::PlannerData &data)
-{
-    // Add all vertices
-    std::cout << "PRM::setPlannerData: numVertices=" << data.numVertices() << std::endl;
-    std::vector<Vertex> idToVertex;
-
-    std::cout << "Adding vertex ";
-    for (std::size_t vertexID = 0; vertexID < data.numVertices(); ++vertexID)
-    {
-        // Get the state from loaded planner data
-        const base::State *oldState = data.getVertex(vertexID).getState();
-        base::State *state = si_->cloneState(oldState);
-        
-        // Add the state to the graph and remember its ID
-        std::cout << "  " << vertexID;
-        idToVertex.push_back(addVertex(state));
-    }
-    std::cout << std::endl;
-
-    // Add the corresponding edges to the graph ------------------------------------
-
-    std::vector<unsigned int> edgeList;
-    unsigned int numEdges;
-    for (std::size_t fromVertex = 0; fromVertex < data.numVertices(); ++fromVertex)
-    {
-        edgeList.clear();
-        numEdges = data.getEdges(fromVertex, edgeList);
-        
-        std::cout << "Vertex " << fromVertex << " has " << numEdges << " edges " << std::endl;
-
-        Vertex m = idToVertex[fromVertex];
-
-        // Process edges
-        for (std::size_t edgeId = 0; edgeId < edgeList.size(); ++edgeId)
-        {
-            std::size_t toVertex = edgeList[edgeId];
-            Vertex n = idToVertex[toVertex];
-                    
-            // Add the edge to the graph
-            const base::Cost weight(0);
-            std::cout << "   Adding edge from vertex " << fromVertex << " to " <<  toVertex << " into edgeList" << std::endl;
-            addEdge(m, n, weight);
-        }
-    }
-}
-
 ompl::base::Cost ompl::geometric::PRM::costHeuristic(Vertex u, Vertex v) const
 {
     return opt_->motionCostHeuristic(stateProperty_[u], stateProperty_[v]);
