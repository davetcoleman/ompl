--- conflicted
+++ resolved
@@ -152,10 +152,6 @@
     startM_.clear();
     goalM_.clear();
     pis_.restart();
-
-    // Clear past solutions if there are any
-    if (pdef_)
-      pdef_->clearSolutionPaths();
 }
 
 void ompl::geometric::SPARS::clear()
@@ -731,11 +727,7 @@
     out << "  Status: " << std::endl;
     out << "    Milestone Count: " << milestoneCount() << std::endl;
     out << "    Guard Count: " << guardCount() << std::endl;
-<<<<<<< HEAD
-    out << "    Iterations: " << getIterations() << std::endl;
-=======
     out << "    Iterations: " << getIterationCount() << std::endl;
->>>>>>> 770a60bf
     out << "    Average Valence: " << averageValence() << std::endl;
     out << "    Consecutive Failures: " << consecutiveFailures_ << std::endl;
 }
