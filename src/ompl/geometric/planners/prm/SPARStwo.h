--- conflicted
+++ resolved
@@ -32,12 +32,11 @@
 *  POSSIBILITY OF SUCH DAMAGE.
 *********************************************************************/
 
-/* Author: Andrew Dobson, Dave Coleman */
+/* Author: Andrew Dobson */
 
 #ifndef OMPL_GEOMETRIC_PLANNERS_SPARS_TWO_
 #define OMPL_GEOMETRIC_PLANNERS_SPARS_TWO_
 
-//#include "ompl/geometric/planners/prm/SPARStwo_graph.h" // custom helper functions for boost graph
 #include "ompl/geometric/planners/PlannerIncludes.h"
 #include "ompl/datastructures/NearestNeighbors.h"
 #include "ompl/geometric/PathSimplifier.h"
@@ -47,10 +46,6 @@
 #include <boost/unordered_map.hpp>
 #include <boost/graph/graph_traits.hpp>
 #include <boost/graph/adjacency_list.hpp>
-#include <boost/graph/filtered_graph.hpp>
-#include <boost/graph/graph_utility.hpp>
-#include <boost/graph/astar_search.hpp>
-#include <boost/property_map/property_map.hpp>
 #include <boost/pending/disjoint_sets.hpp>
 #include <boost/function.hpp>
 #include <boost/thread.hpp>
@@ -96,17 +91,12 @@
                 QUALITY,
             };
 
-            ////////////////////////////////////////////////////////////////////////////////////////
-            // BOOST GRAPH DETAILS
-            ////////////////////////////////////////////////////////////////////////////////////////
-
             /** \brief The type used internally for representing vertex IDs */
             typedef unsigned long int VertexIndexType;
 
             /** \brief Pair of vertices which support an interface. */
             typedef std::pair< VertexIndexType, VertexIndexType > VertexPair;
-            
-            ////////////////////////////////////////////////////////////////////////////////////////
+
             /** \brief Interface information storage class, which does bookkeeping for criterion four. */
             struct InterfaceData
             {
@@ -191,7 +181,6 @@
             /** \brief the hash which maps pairs of neighbor points to pairs of states */
             typedef boost::unordered_map< VertexPair, InterfaceData, boost::hash< VertexPair > > InterfaceHash;
 
-            ////////////////////////////////////////////////////////////////////////////////////////
             // The InterfaceHash structure is wrapped inside of this struct due to a compilation error on
             // GCC 4.6 with Boost 1.48.  An implicit assignment operator overload does not compile with these
             // components, so an explicit overload is given here.
@@ -202,9 +191,6 @@
                 InterfaceHash interfaceHash;
             };
 
-            ////////////////////////////////////////////////////////////////////////////////////////
-            // Vertex properties
-
             struct vertex_state_t {
                 typedef boost::vertex_property_tag kind;
             };
@@ -217,85 +203,22 @@
                 typedef boost::vertex_property_tag kind;
             };
 
-            ////////////////////////////////////////////////////////////////////////////////////////
-            // Edge properties
-
-            struct edge_collision_state_t {
-                typedef boost::edge_property_tag kind;
-            };
-
-            /** \brief Possible collision states of an edge */
-            enum EdgeCollisionState
-            {
-                NOT_CHECKED,
-                IN_COLLISION,
-                FREE
-            };
-
-            /** \brief Struct for passing around partially solved solutions */
-            struct CandidateSolution
-            {
-                bool isApproximate_;
-                base::PathPtr path_;
-                // Edge 0 is edge from vertex 0 to vertex 1. Thus, there is n-1 edges for n vertices
-                std::vector<EdgeCollisionState> edgeCollisionStatus_;
-                // TODO save the collision state of the vertexes also?
-
-                std::size_t getStateCount()
-                {
-                    return static_cast<ompl::geometric::PathGeometric&>(*path_).getStateCount();
-                }
-                
-                ompl::geometric::PathGeometric getGeometricPath()
-                {
-                    return static_cast<ompl::geometric::PathGeometric&>(*path_);
-                }
-            };
-
-            ////////////////////////////////////////////////////////////////////////////////////////
             /**
              @brief The underlying roadmap graph.
 
              @par Any BGL graph representation could be used here. Because we
              expect the roadmap to be sparse (m<n^2), an adjacency_list is more
-             appropriate than an adjacency_matrix. Edges are undirected.
-
-             *Properties of vertices*
-             - vertex_state_t: an ompl::base::State* is required for OMPL
-             - vertex_predecessor_t: The incremental connected components algorithm requires it
-             - vertex_rank_t: The incremental connected components algorithm requires it
-             - vertex_color_t - TODO
-             - vertex_interface_data_t - needed by SPARS2 for maintainings its sparse properties
-             
-             Note: If boost::vecS is not used for vertex storage, then there must also
+             appropriate than an adjacency_matrix.
+
+             @par Obviously, a ompl::base::State* vertex property is required.
+             The incremental connected components algorithm requires
+             vertex_predecessor_t and vertex_rank_t properties.
+             If boost::vecS is not used for vertex storage, then there must also
              be a boost:vertex_index_t property manually added.
 
-             *Properties of edges*
-             - edge_weight_t - cost/distance between two vertices
-             - edge_collision_state_t - used for lazy collision checking, determines if an edge has been checked
-                  already for collision. 0 = not checked/unknown, 1 = in collision, 2 = free
+             @par Edges should be undirected and have a weight property.
              */
-            
-            /** Wrapper for the vertex's multiple as its property. */
-            typedef boost::property < vertex_state_t, base::State*,
-                    boost::property < boost::vertex_predecessor_t, VertexIndexType,
-                    boost::property < boost::vertex_rank_t, VertexIndexType,
-                    boost::property < vertex_color_t, GuardType,
-                    boost::property < vertex_interface_data_t, InterfaceHashStruct > > > > > VertexProperties;
-
-            /** Wrapper for the double assigned to an edge as its weight property. */
-            typedef boost::property < boost::edge_weight_t, double,
-                    boost::property < edge_collision_state_t, int > > EdgeProperties;
-
-            /** The underlying boost graph type (undirected weighted-edge adjacency list with above properties). */
             typedef boost::adjacency_list <
-<<<<<<< HEAD
-                boost::vecS, // store in std::vector
-                boost::vecS, // store in std::vector
-                boost::undirectedS,
-                VertexProperties,
-                EdgeProperties
-=======
                 boost::vecS, boost::vecS, boost::undirectedS,
                 boost::property < vertex_state_t, base::State*,
                 boost::property < boost::vertex_predecessor_t, VertexIndexType,
@@ -303,7 +226,6 @@
                 boost::property < vertex_color_t, GuardType,
                 boost::property < vertex_interface_data_t, InterfaceHashStruct > > > > >,
                 boost::property < boost::edge_weight_t, base::Cost >
->>>>>>> 770a60bf
             > Graph;
 
             /** \brief Vertex in Graph */
@@ -311,90 +233,6 @@
 
             /** \brief Edge in Graph */
             typedef boost::graph_traits<Graph>::edge_descriptor   Edge;
-
-            ////////////////////////////////////////////////////////////////////////////////////////
-            // Typedefs for property maps
-
-            /** \brief Access map that stores the lazy collision checking status of each edge */
-            typedef boost::property_map<Graph, edge_collision_state_t>::type EdgeCollisionStateMap;
-
-            ////////////////////////////////////////////////////////////////////////////////////////
-            /**
-             * Used to artifically supress edges during A* search.
-             * @implements ReadablePropertyMapConcept
-             */
-            class edgeWeightMap
-            {
-            private:
-    
-                const Graph &g_;                         // Graph used
-                const EdgeCollisionStateMap &collisionStates_;
-    
-            public:
-    
-                /** Map key type. */
-                typedef Edge key_type;
-                /** Map value type. */
-                typedef double value_type;
-                /** Map auxiliary value type. */
-                typedef double &reference;
-                /** Map type. */
-                typedef boost::readable_property_map_tag category;
-    
-                /**
-                 * Construct map for certain constraints.
-                 * @param graph         Graph to use
-                 */
-                edgeWeightMap (const Graph &graph, const EdgeCollisionStateMap &collisionStates);
-    
-                /**
-                 * Get the weight of an edge.
-                 * @param e     the edge
-                 * @return infinity if \a e lies in a forbidden neighborhood; actual weight of \a e otherwise
-                 */
-                double get (Edge e) const;
-    
-            };
-
-            ////////////////////////////////////////////////////////////////////////////////////////
-            /**
-             * Thrown to stop the A* search when finished.
-             */
-            //class foundGoalException
-            //{
-            //};
-
-            ////////////////////////////////////////////////////////////////////////////////////////
-            /**
-             * Vertex visitor to check if A* search is finished.
-             * @implements AStarVisitorConcept
-             */            
-            class CustomVisitor : public boost::default_astar_visitor
-            {
-            private:
-    
-                Vertex goal;    // Goal Vertex of the search
-    
-            public:
-    
-                /**
-                 * Construct a visitor for a given search.
-                 * @param goal  goal vertex of the search
-                 */
-                CustomVisitor (Vertex goal);
-    
-                /**
-                 * Check if we have arrived at the goal.
-                 * @param u current vertex
-                 * @param g graph we are searching on
-                 * @throw foundGoalException if \a u is the goal
-                 */
-                void examine_vertex(Vertex u, const Graph &g) const;
-            };
-
-            ////////////////////////////////////////////////////////////////////////////////////////
-            // SPARS MEMBER FUNCTIONS
-            ////////////////////////////////////////////////////////////////////////////////////////
 
             /** \brief Constructor */
             SPARStwo(const base::SpaceInformationPtr &si);
@@ -456,9 +294,12 @@
                 return stretchFactor_;
             }
 
-            void addPathToRoadmap(const base::PlannerTerminationCondition &ptc, ompl::geometric::PathGeometric& solutionPath);
-
-            bool addStateToRoadmap(const base::PlannerTerminationCondition &ptc, base::State *newState);
+            /** \brief While the termination condition permits, construct the spanner graph */
+            void constructRoadmap(const base::PlannerTerminationCondition &ptc);
+
+            /** \brief While the termination condition permits, construct the spanner graph. If \e stopOnMaxFail is true,
+                the function also terminates when the failure limit set by setMaxFailures() is reached. */
+            void constructRoadmap(const base::PlannerTerminationCondition &ptc, bool stopOnMaxFail);
 
             /** \brief Function that can solve the motion planning
                 problem. This function can be called multiple times on
@@ -491,18 +332,6 @@
                     setup();
             }
 
-            /**
-             * \brief Search the roadmap for the best path close to the given start and goal states that is valid
-             * \param nearestK - unused
-             * \param start
-             * \param goal
-             * \param geometricSolution - the resulting path             
-             * \return 
-             */
-            bool getSimilarPaths(int nearestK, const base::State* start, const base::State* goal, 
-                                 CandidateSolution &candidateSolution,
-                                 const base::PlannerTerminationCondition &ptc);
-            
             virtual void setup();
 
             /** \brief Retrieve the computed roadmap. */
@@ -532,39 +361,6 @@
             {
                 return boost::lexical_cast<std::string>(bestCost_);
             }
-<<<<<<< HEAD
-
-            /**
-             * \brief Convert astar results to correctly ordered path
-             * \param vertexPath - in reverse
-             * \param start - actual start that is probably not included in new path
-             * \param goal - actual goal that is probably not included in new path
-             * \param path - returned solution
-             * \return true on success
-             */
-            bool convertVertexPathToStatePath(std::vector<Vertex> &vertexPath, 
-                                              const base::State* actualStart, 
-                                              const base::State* actualGoal, 
-                                              CandidateSolution &candidateSolution);
-
-            virtual void getPlannerData(base::PlannerData &data) const;
-=======
->>>>>>> 770a60bf
-
-            /**
-             * \brief Set the sparse graph from file
-             * \param a pre-built graph
-             */
-            void setPlannerData(const base::PlannerData &data);
-
-            /** \brief Returns whether we have reached the iteration failures limit, maxFailures_ */
-            bool reachedFailureLimit () const;
-
-            /** \brief Print debug information about planner */
-            void printDebug(std::ostream &out = std::cout) const;
-
-            /** \brief Clear all past edge state information about in collision or not */
-            void clearEdgeCollisionStates();
 
         protected:
 
@@ -589,17 +385,8 @@
             /** \brief A reset function for resetting the failures count */
             void resetFailures();
 
-            /** \brief Finds visible nodes in the graph near state */
-            void findGraphNeighbors(base::State *state, std::vector<Vertex> &graphNeighborhood, 
-                                    std::vector<Vertex> &visibleNeighborhood);
-
-            /**
-             * \brief Finds nodes in the graph near state NOTE: note tested for visibility
-             * \param state - vertex to find neighbors around
-             * \param result
-             * \return false is no neighbors found
-             */
-            bool findGraphNeighbors(const base::State *state, std::vector<Vertex> &graphNeighborhood);
+            /** \brief Finds visible nodes in the graph near st */
+            void findGraphNeighbors(base::State *st, std::vector<Vertex> &graphNeighborhood, std::vector<Vertex> &visibleNeighborhood);
 
             /** \brief Approaches the graph from a given vertex */
             void approachGraph( Vertex v );
@@ -639,27 +426,19 @@
             void connectGuards( Vertex v, Vertex vp );
 
             /** \brief Check if there exists a solution, i.e., there exists a pair of milestones such that the first is in \e start and the second is in \e goal, and the two milestones are in the same connected component. If a solution is found, the path is saved. */
-            bool getPaths(const std::vector<Vertex> &candidateStarts, 
-                          const std::vector<Vertex> &candidateGoals, 
-                          const base::State* actualStart, 
-                          const base::State* actualGoal,
-                          CandidateSolution &candidateSolution,
-                          const base::PlannerTerminationCondition &ptc);
-
-            /** \brief Check recalled path for collision and disable as needed */
-            bool lazyCollisionCheck(std::vector<Vertex> &vertexPath, const base::PlannerTerminationCondition &ptc);
-                                    
+            bool haveSolution(const std::vector<Vertex> &start, const std::vector<Vertex> &goal, base::PathPtr &solution);
+
             /** Thread that checks for solution */
             void checkForSolution(const base::PlannerTerminationCondition &ptc, base::PathPtr &solution);
 
-            /** \brief Given two milestones from the same connected component, construct a path connecting them and set it as the solution 
-             *  \param start
-             *  \param goal
-             *  \param vertexPath
-             *  \return true if candidate solution found
-             */
-            bool constructSolution(const Vertex start, const Vertex goal,
-                                   std::vector<Vertex> &vertexPath) const;
+            /** \brief Returns true if we have reached the iteration failures limit, \e maxFailures_ or if a solution was added */
+            bool reachedTerminationCriterion() const;
+
+            /** \brief Returns whether we have reached the iteration failures limit, maxFailures_ */
+            bool reachedFailureLimit () const;
+
+            /** \brief Given two milestones from the same connected component, construct a path connecting them and set it as the solution */
+            base::PathPtr constructSolution(const Vertex start, const Vertex goal) const;
 
             /** \brief Check if two milestones (\e m1 and \e m2) are part of the same connected component. This is not a const function since we use incremental connected components from boost */
             bool sameComponent(Vertex m1, Vertex m2);
@@ -706,17 +485,14 @@
             /** \brief Number of sample points to use when trying to detect interfaces. */
             unsigned int                                                        nearSamplePoints_;
 
+            /** \brief Access to the internal base::state at each Vertex */
+            boost::property_map<Graph, vertex_state_t>::type                    stateProperty_;
+
             /** \brief A path simplifier used to simplify dense paths added to the graph */
             PathSimplifierPtr                                                   psimp_;
 
             /** \brief Access to the weights of each Edge */
-            boost::property_map<Graph, boost::edge_weight_t>::type              edgeWeightProperty_; // TODO: this is not used
-
-            /** \brief Access to the collision checking state of each Edge */
-            EdgeCollisionStateMap                                               edgeCollisionStateProperty_;
-
-            /** \brief Access to the internal base::state at each Vertex */
-            boost::property_map<Graph, vertex_state_t>::type                    stateProperty_;
+            boost::property_map<Graph, boost::edge_weight_t>::type              weightProperty_;
 
             /** \brief Access to the colors for the vertices */
             boost::property_map<Graph, vertex_color_t>::type                    colorProperty_;
@@ -745,14 +521,8 @@
             double                                                              denseDelta_;
 
             /** \brief Mutex to guard access to the Graph member (g_) */
-            mutable boost::mutex                                                graphMutex_; 
-
-<<<<<<< HEAD
-            /** \brief Used by getSimilarPaths */
-            std::vector<Vertex>                                                 startVertexCandidateNeighbors_;
-            std::vector<Vertex>                                                 goalVertexCandidateNeighbors_;
-      };
-=======
+            mutable boost::mutex                                                graphMutex_;
+
             /** \brief Objective cost function for PRM graph edges */
             base::OptimizationObjectivePtr                                      opt_;
 
@@ -766,9 +536,8 @@
             /** \brief Best cost found so far by algorithm */
             base::Cost                                                          bestCost_;
         };
->>>>>>> 770a60bf
 
     }
 }
 
-#endif
+#endif