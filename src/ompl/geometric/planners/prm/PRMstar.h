/*********************************************************************
* Software License Agreement (BSD License)
*
*  Copyright (c) 2013, Rice University
*  All rights reserved.
*
*  Redistribution and use in source and binary forms, with or without
*  modification, are permitted provided that the following conditions
*  are met:
*
*   * Redistributions of source code must retain the above copyright
*     notice, this list of conditions and the following disclaimer.
*   * Redistributions in binary form must reproduce the above
*     copyright notice, this list of conditions and the following
*     disclaimer in the documentation and/or other materials provided
*     with the distribution.
*   * Neither the name of the Rice University nor the names of its
*     contributors may be used to endorse or promote products derived
*     from this software without specific prior written permission.
*
*  THIS SOFTWARE IS PROVIDED BY THE COPYRIGHT HOLDERS AND CONTRIBUTORS
*  "AS IS" AND ANY EXPRESS OR IMPLIED WARRANTIES, INCLUDING, BUT NOT
*  LIMITED TO, THE IMPLIED WARRANTIES OF MERCHANTABILITY AND FITNESS
*  FOR A PARTICULAR PURPOSE ARE DISCLAIMED. IN NO EVENT SHALL THE
*  COPYRIGHT OWNER OR CONTRIBUTORS BE LIABLE FOR ANY DIRECT, INDIRECT,
*  INCIDENTAL, SPECIAL, EXEMPLARY, OR CONSEQUENTIAL DAMAGES (INCLUDING,
*  BUT NOT LIMITED TO, PROCUREMENT OF SUBSTITUTE GOODS OR SERVICES;
*  LOSS OF USE, DATA, OR PROFITS; OR BUSINESS INTERRUPTION) HOWEVER
*  CAUSED AND ON ANY THEORY OF LIABILITY, WHETHER IN CONTRACT, STRICT
*  LIABILITY, OR TORT (INCLUDING NEGLIGENCE OR OTHERWISE) ARISING IN
*  ANY WAY OUT OF THE USE OF THIS SOFTWARE, EVEN IF ADVISED OF THE
*  POSSIBILITY OF SUCH DAMAGE.
*********************************************************************/

/* Author: Ioan Sucan, James D. Marble */

#ifndef OMPL_GEOMETRIC_PLANNERS_PRM_PRM_STAR_
#define OMPL_GEOMETRIC_PLANNERS_PRM_PRM_STAR_

#include "ompl/geometric/planners/prm/PRM.h"

namespace ompl
{

    namespace geometric
    {

        /**
           @anchor gPRMstar
           Run PRM with the "star strategy". Instead of setting the
           value "k" for how many neighbors to connect, automatically
           compute it based on the coverage of the space, guaranteeing
           optimality of solutions.
           @par Short description
           @par External documentation
           L.E. Kavraki, P.Švestka, J.-C. Latombe, and M.H. Overmars,
           Probabilistic roadmaps for path planning in high-dimensional configuration spaces,
           <em>IEEE Trans. on Robotics and Automation</em>, vol. 12, pp. 566–580, Aug. 1996.
           DOI: [10.1109/70.508439](http://dx.doi.org/10.1109/70.508439)<br>
           S. Karaman and E. Frazzoli, Sampling-based
           Algorithms for Optimal Motion Planning, International Journal of Robotics
           Research, vol. 30, no.7, pp. 846-894, 2011.
<<<<<<< HEAD
           DOI: <a href="http://dx.doi.org/10.1177/0278364911406761">10.1177/0278364911406761</a><br>
           <a href="http://www.kavrakilab.org/robotics/prm.html">[more]</a>
=======
           DOI: [10.1177/0278364911406761](http://dx.doi.org/10.1177/0278364911406761)<br>
>>>>>>> 770a60bf
        */

        /** \brief PRM* planner */
        class PRMstar : public PRM
        {
        public:

            /** \brief Constructor */
            PRMstar(const base::SpaceInformationPtr &si);
        };
    }
}

#endif<|MERGE_RESOLUTION|>--- conflicted
+++ resolved
@@ -60,12 +60,7 @@
            S. Karaman and E. Frazzoli, Sampling-based
            Algorithms for Optimal Motion Planning, International Journal of Robotics
            Research, vol. 30, no.7, pp. 846-894, 2011.
-<<<<<<< HEAD
-           DOI: <a href="http://dx.doi.org/10.1177/0278364911406761">10.1177/0278364911406761</a><br>
-           <a href="http://www.kavrakilab.org/robotics/prm.html">[more]</a>
-=======
            DOI: [10.1177/0278364911406761](http://dx.doi.org/10.1177/0278364911406761)<br>
->>>>>>> 770a60bf
         */
 
         /** \brief PRM* planner */
