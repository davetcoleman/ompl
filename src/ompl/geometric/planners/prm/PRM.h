--- conflicted
+++ resolved
@@ -148,11 +148,11 @@
             virtual void setProblemDefinition(const base::ProblemDefinitionPtr &pdef);
 
             /** \brief Set the connection strategy function that specifies the
-             milestones that connection attempts will be made for a
+             milestones that connection attempts will be make to for a
              given milestone.
 
              \par The behavior and performance of PRM can be changed drastically
-             by varying the number and properties of the milestones that are
+             by varying the number and properties if the milestones that are
              connected to each other.
 
              \param pdef A function that takes a milestone as an argument and
@@ -190,16 +190,10 @@
 
             virtual void getPlannerData(base::PlannerData &data) const;
 
-            virtual void setPlannerData(const base::PlannerData &data);
-
             /** \brief While the termination condition allows, this function will construct the roadmap (using growRoadmap() and expandRoadmap(),
                 maintaining a 2:1 ratio for growing/expansion of roadmap) */
             void constructRoadmap(const base::PlannerTerminationCondition &ptc);
 
-            Vertex addVertex(base::State *state);
-            
-            void addEdge(Vertex m, Vertex n, const base::Cost weight);
-            
             /** \brief If the user desires, the roadmap can be
                 improved for the given time (seconds). The solve()
                 method will also improve the roadmap, as needed.*/
@@ -261,19 +255,8 @@
                 return g_;
             }
 
-<<<<<<< HEAD
-            /** \brief Compute distance between two milestones (this is simply distance between the states of the milestones) */
-            double distanceFunction(const Vertex a, const Vertex b) const
-            {
-                return si_->distance(stateProperty_[a], stateProperty_[b]);
-            }
-
-            /** \brief Get the number of milestones in the graph */
-            unsigned int milestoneCount() const
-=======
             /** \brief Return the number of milestones currently in the graph */
             unsigned long int milestoneCount() const
->>>>>>> 770a60bf
             {
                 return boost::num_vertices(g_);
             }
@@ -283,11 +266,6 @@
                 return nn_;
             }
 
-<<<<<<< HEAD
-            /** \brief Construct a milestone for a given state (\e state), store it in the nearest neighbors data structure
-                and then connect it to the roadmap in accordance to the connection strategy. */
-            virtual Vertex addMilestone(base::State *state);
-=======
             ///////////////////////////////////////
             // Planner progress property functions
             std::string getIterationCount() const
@@ -298,20 +276,16 @@
             {
                 return boost::lexical_cast<std::string>(bestCost_);
             }
->>>>>>> 770a60bf
 
         protected:
 
             /** \brief Free all the memory allocated by the planner */
             void freeMemory();
 
-<<<<<<< HEAD
-=======
             /** \brief Construct a milestone for a given state (\e state), store it in the nearest neighbors data structure
                 and then connect it to the roadmap in accordance to the connection strategy. */
             Vertex addMilestone(base::State *state);
 
->>>>>>> 770a60bf
             /** \brief Make two milestones (\e m1 and \e m2) be part of the same connected component. The component with fewer elements will get the id of the component with more elements. */
             void uniteComponents(Vertex m1, Vertex m2);
 
